--- conflicted
+++ resolved
@@ -66,17 +66,10 @@
 #
 # Python Bindings
 #
-<<<<<<< HEAD
 pybind11_add_module(${PROJECT_NAME}_cpp MODULE #
   srcpy/${PROJECT_NAME}.cpp #
   srcpy/base_ekf_with_imu_kin.cpp #
   srcpy/end_effector_force_estimator.cpp #
-=======
-pybind11_add_module(
-  ${PROJECT_NAME}_cpp MODULE #
-  srcpy/${PROJECT_NAME}.cpp #
-  srcpy/base_ekf_with_imu_kin.cpp #
->>>>>>> 20349352
 )
 # cmake-format: on
 target_link_libraries(${PROJECT_NAME}_cpp PRIVATE pybind11::module)
@@ -109,15 +102,7 @@
     # link to the created librairies and its dependencies
     target_link_libraries(${unit_test} ${PROJECT_NAME} GTest::gtest)
     # create 2 macro: the path to the config file and the path to the data file
-<<<<<<< HEAD
-    target_compile_definitions(
-      ${unit_test}
-      PUBLIC
-        CONFIG_PATH="${CONFIG_PATH}"
-    )
-=======
     target_compile_definitions(${unit_test} PUBLIC CONFIG_PATH="${CONFIG_PATH}")
->>>>>>> 20349352
     # declare the test as gtest
     gtest_add_tests(TARGET ${unit_test})
   endforeach(unit_test ${unit_tests})
