"""Extended Kalman Filter Class
License BSD-3-Clause
Copyright (c) 2021, New York University and Max Planck Gesellschaft.
Author: Ahmad Gazar
"""

import example_robot_data as robex
from pinocchio import Quaternion
from numpy.linalg import inv
from numpy import random
import pinocchio as pin
import numpy as np
np.set_printoptions(edgeitems=50, linewidth=18000,
                    formatter=dict(float=lambda x: "%.3g" % x))
from mim_estimation import conf


# plus and minus operators on SO3
def box_plus(R, theta):
    return R @ pin.exp(theta)


def box_minus(R_plus, R):
    return pin.log(R.T @ R_plus)


class EKF:
    """EKF class for estimation of the position, velocity, orientation of the EKF_frame on the robot, and IMU bias_linear_acceleration and bias_angular_rate.
    EKF_frame can be defined in the Base or IMU frame. Position and orientation are expressed in the world, velocity is expressed in the EKF_frame,
    and bias terms are expressed in the IMU frame.
    
    Attributes:
        robot : obj:'pinocchio.RobotWrapper'
        rmodel : obj:'pinocchio.Model'
        rdata : obj:'pinocchio.Data'
        nx : int
            Dimension of the error state vector, (delta_x = [delta_p, delta_v, delta_theta, delta_b_a, delta_b_omega]).
        init_robot_config : ndarray
            Initial configuration of the robot.
        dt : float
            Discretization time.
        g_vector : np.array(3,)
            Gravity acceleration vector.
        base_frame_name : str
        end_effectors_frame_names : dict
        ekf_in_imu_frame : bool
            False, EKF default frame is in the Base frame. True, EKF_frame is in the IMU frame.
        mu_pre : dict
            A priori estimate of the mean of the state vector,
            (x = {p:(np.array(3,)), v:(np.array(3,)), q:(pinocchio.Quaternion), b_a:(np.array(3,)), b_omega:(np.array(3,))}).
        mu_post : dict 
            A posteriori estimate of the mean of the state vector (x).
        Sigma_pre : np.array(15,15)
            A priori error covariance matrix.
        Sigma_post : np.array(15,15)
            A posteriori error covariance matrix.
        SE3_imu_to_base : pinocchio.SE3
            SE3 transformation from IMU to Base.
        SE3_base_to_imu : pinocchio.SE3
            SE3 transformation from Base to IMU.
        Q_a : np.array(3,3)
            Continuous acceleration noise covariance.
        Q_omega : np.array(3,3)
            Continuous angular velocity noise covariance.
        Qb_a : np.array(3,3)
            Continuous bias linear acceleration noise covariance.
        Qb_omega : np.array(3,3)
            Continuous bias angular rate noise covariance.
        R : np.array(12,12)
            Continuous measurement noise covariance. 
    """

    def __init__(self, conf, dt = 0.001):
        """Initializes the EKF.

        Args:
            conf: File that describes the name, frame names, properties of the robot and noise covariance matrices of IMU.
            dt (float): Discretization time.
        """
        # private members
        self.__robot = robex.load(conf.robot_name)
        self.__rmodel = self.__robot.model
        self.__rdata = self.__rmodel.createData()
        self.__nx = 5 * 3
        self.__init_robot_config = np.copy(self.__robot.q0)
        self.__dt = dt
        self.__g_vector = np.array([0, 0, -9.81])
        self.__base_frame_name = conf.base_link_name
        self.__end_effectors_frame_names = conf.end_effectors_frame_names
        self.__ekf_in_imu_frame = False
        self.__mu_pre = dict.fromkeys(
            [
                "ekf_frame_position",
                "ekf_frame_velocity",
                "ekf_frame_orientation",
                "imu_bias_acceleration",
                "imu_bias_orientation",
            ]
        )
        self.__mu_post = dict.fromkeys(
            [
                "ekf_frame_position",
                "ekf_frame_velocity",
                "ekf_frame_orientation",
                "imu_bias_acceleration",
                "imu_bias_orientation",
            ]
        )
        self.__Sigma_pre = np.zeros((self.__nx, self.__nx))
        self.__Sigma_post = np.zeros((self.__nx, self.__nx))
        self.__omega_hat = np.zeros(3)
        self.__omega_base_prev = np.zeros(3)
        self.__base_ang_acc = np.zeros(3)
        self.__SE3_imu_to_base = conf.SE3_imu_to_base
        self.__SE3_base_to_imu = self.__SE3_imu_to_base.inverse()
        self.__Q_a = self.__dt * conf.Q_a
        self.__Q_omega = self.__dt * conf.Q_omega
        self.__Qb_a = conf.Qb_a
        self.__Qb_omega = conf.Qb_omega
        self.__R = conf.R
        # call private methods
        self.__init_filter()

    # private methods
    def __init_filter(self):
        """Sets the initial values for the 'a posteriori estimate'.
        """
        M = self.__compute_base_pose_se3(self.__init_robot_config)
        rot_base_to_world = M.rotation
        if self.__ekf_in_imu_frame:
            rot_imu_to_base = self.__SE3_imu_to_base.rotation
            q = Quaternion(rot_base_to_world @ rot_imu_to_base)
            q.normalize()
            self.__mu_post["ekf_frame_position"] = M.translation + rot_base_to_world.dot(self.__SE3_imu_to_base.translation)
            self.__mu_post["ekf_frame_orientation"] = q
        else:
            q = Quaternion(rot_base_to_world)
            q.normalize()
            self.__mu_post["ekf_frame_position"] = M.translation
            self.__mu_post["ekf_frame_orientation"] = q
        self.__mu_post["ekf_frame_velocity"] = np.zeros(3, dtype=float)
        self.__mu_post["imu_bias_acceleration"] = np.zeros(3, dtype=float)
        self.__mu_post["imu_bias_orientation"] = np.zeros(3, dtype=float)

    def __compute_base_pose_se3(self, robot_configuration):
        """Returns the SE3 transformation from base to world.

        Args: 
            robot_configuration (ndarray): Initial configuration of the robot.

        Returns:
            pinocchio.SE3
        """
        pin.forwardKinematics(self.__rmodel, self.__rdata, robot_configuration)
        pin.framesForwardKinematics(
            self.__rmodel, self.__rdata, robot_configuration
        )
        base_link_index = self.__rmodel.getFrameId(self.__base_frame_name)
        return self.__rdata.oMf[base_link_index]

    # public methods
    # accessors
    def get_robot_model(self):
        """Returns the robot's model.

        Returns:
            pinocchio.Model
        """
        return self.__rmodel

    def get_robot_data(self):
        """Returns the robot's data.

        Returns:
            pinocchio.Data
        """
        return self.__rdata

    def get_dt(self):
        """Returns the discretization time.

        Returns:
            float
        """  
        return self.__dt

    def get_g_vector(self):
        """Returns the gravity acceleration vector.

        Returns:
            np.array(3,)
        """
        return self.__g_vector

    def get_mu_pre(self):
        """Returns the 'a priori estimate of the mean of the state vector'.

        Returns:
            dict
        """
        return self.__mu_pre

    def get_mu_post(self):
        """Returns the 'a posteriori estimate of the mean of the state vector'.

        Returns:
            dict
        """
        return self.__mu_post

    def get_ekf_frame(self):
        """Returns a boolean value for the ekf frame location.

        Returns:
            bool
        """
        return self.__ekf_in_imu_frame

    # mutators (use only if you know what you are doing)
    def set_mu_pre(self, key, value):
        """Sets a value for a state in the 'a priori estimate of the mean of the state vector'.

        Args:
            key (str): Key of the state in the dictionary.
            value (np.array(3,)) or (pinocchio.Quaternion): Value for the corresponding state.
        """
        self.__mu_pre[key] = value

    def set_mu_post(self, key, value):
        """Sets a value for a state in the 'a posteriori estimate of the mean of the state vector'.

        Args:
            key (str): Key of the state in the dictionary.
            value (np.array(3,)) or (pinocchio.Quaternion): Value for the corresponding state.
        """
        self.__mu_post[key] = value

    def set_ekf_in_imu_frame(self, bool_value):
        """Sets the location of EKF frame on the robot, and updates the EKf initialization.

        Args:
            bool_value (bool): False in Base frame, True in IMU frame.
        """
        self.__ekf_in_imu_frame = bool_value
        self.__init_filter()

    def set_SE3_imu_to_base(self, rotation, translation):
        """Sets the SE3 transformation from IMU to Base, and updates SE3 from Base to IMU.

        Args:
            rotation (np.array(3,3))
            translation (np.array(3,))
        """
        self.__SE3_imu_to_base.rotation = rotation
        self.__SE3_imu_to_base.translation = translation
        self.__SE3_base_to_imu = self.__SE3_imu_to_base.inverse()

    def compute_end_effectors_FK_quantities(
        self, joint_positions, joint_velocities
    ):
        """Returns end effectors position and linear velocity w.r.t. base, expressed in base.

        Args:
            joint_positions (ndarray): Generalized joint positions.
            joint_velocities (ndarray): Generalized joint velocities.

        Returns:
            dict: Position of all feet in the base frame.
            dict: Linear velocity of all feet in the base frame.
        """
        # locking the base frame to the world frame
        base_pose = np.zeros(7)
        base_pose[6] = 1.0
        robot_configuration = np.concatenate([base_pose, joint_positions])
        robot_velocity = np.concatenate([np.zeros(6), joint_velocities])
        end_effectors_positions = {}
        end_effectors_velocities = {}
        pin.forwardKinematics(
            self.__rmodel, self.__rdata, robot_configuration, robot_velocity
        )
        pin.framesForwardKinematics(
            self.__rmodel, self.__rdata, robot_configuration
        )
        for key, frame_name in self.__end_effectors_frame_names.items():
            frame_index = self.__rmodel.getFrameId(frame_name)
            frame_position = self.__rdata.oMf[frame_index].translation
            frame_velocity = pin.getFrameVelocity(
                self.__rmodel,
                self.__rdata,
                frame_index,
                pin.LOCAL_WORLD_ALIGNED,
            )
            end_effectors_positions[key] = frame_position
            end_effectors_velocities[
                key
            ] = frame_velocity.linear
        return end_effectors_positions, end_effectors_velocities

    def integrate_model(self, a_tilde, omega_tilde):
        """Calculates the 'a priori estimate of the mean of the state vector' from deterministic transient model by first_order integration.

        Args:
            a_tilde (np.array(3,)): IMU linear acceleration in the IMU frame.
            omega_tilde (np.array(3,)): IMU angular velocity in the IMU frame.
        """
        dt, g = self.__dt, self.__g_vector
        mu_post = self.__mu_post
        v_post = mu_post["ekf_frame_velocity"]
        q_post = mu_post["ekf_frame_orientation"]
        b_a_post, b_omega_post = (
            self.__mu_post["imu_bias_acceleration"],
            self.__mu_post["imu_bias_orientation"],
        )
        R_post = q_post.matrix()

        if self.__ekf_in_imu_frame:
            # IMU readings in the IMU frame
            a_hat = a_tilde - b_a_post
            omega_hat = omega_tilde - b_omega_post
        else:
            # compute base acceleration numerically
            rot_imu_to_base = self.__SE3_imu_to_base.rotation
            r_base_to_imu_in_base = self.__SE3_imu_to_base.translation
            omega_base = rot_imu_to_base @ (omega_tilde - b_omega_post)
            self.__base_ang_acc = (1.0 / dt) * (omega_base - self.__omega_base_prev)
            self.__omega_base_prev = omega_base
            a_base_in_base = (
                rot_imu_to_base @ (a_tilde - b_a_post)
                + np.cross(self.__base_ang_acc, -r_base_to_imu_in_base)
                + np.cross(
                    omega_base, np.cross(omega_base, -r_base_to_imu_in_base)
                )
            )
            # IMU readings in the base frame
            a_hat = a_base_in_base
            omega_hat = omega_base

        R_pre = box_plus(R_post, omega_hat * self.__dt)
        q_pre = Quaternion(R_pre)
        q_pre.normalize()
        self.__mu_pre["ekf_frame_position"] = (
            self.__mu_post["ekf_frame_position"] + (R_post @ v_post) * dt
        )
        self.__mu_pre["ekf_frame_velocity"] = (
            self.__mu_post["ekf_frame_velocity"]
            + (-pin.skew(omega_hat) @ v_post + R_post.T @ g + a_hat) * dt
        )
        self.__mu_pre["ekf_frame_orientation"] = q_pre
        self.__mu_pre["imu_bias_acceleration"] = self.__mu_post[
            "imu_bias_acceleration"
        ]
        self.__mu_pre["imu_bias_orientation"] = self.__mu_post["imu_bias_orientation"]
        self.__omega_hat = omega_hat

    def compute_discrete_prediction_jacobian(self):
        """Returns the discrete linearized error dynamic matrix of the prediction step.

        Returns:
            np.array(15,15)
        """  
        dt, g = self.__dt, self.__g_vector
        Fc = np.zeros((self.__nx, self.__nx), dtype=float)
        mu_pre = self.get_mu_pre()
        q_pre = mu_pre["ekf_frame_orientation"]
        v_pre = mu_pre["ekf_frame_velocity"]
        omega_hat = self.__omega_hat
        R_pre = q_pre.matrix()
        # dp/ddelta_x
        Fc[0:3, 3:6] = R_pre
        Fc[0:3, 6:9] = -R_pre @ pin.skew(v_pre)
        # dv/ddelta_x
        Fc[3:6, 3:6] = -pin.skew(omega_hat)
        Fc[3:6, 6:9] = pin.skew(R_pre.T @ g)
        Fc[3:6, 9:12] = -np.eye(3)
        Fc[3:6, 12:15] = -pin.skew(v_pre)
        # dtheta/ddelta_x
        Fc[6:9, 6:9] = -pin.skew(omega_hat)
        Fc[6:9, 12:15] = -np.eye(3)
        Fk = np.eye(self.__nx) + Fc * dt
        return Fk

    def compute_noise_jacobian(self):
        """Returns the continuous noise jacobian of the prediction step.

        Returns:
            np.array(15,12)
        """  
        v_pre = self.__mu_pre["ekf_frame_velocity"]
        Lc = np.zeros((self.__nx, self.__nx - 3), dtype=float)
        Lc[3:6, 0:3] = -np.eye(3)
        Lc[3:6, 3:6] = -pin.skew(v_pre)
        Lc[6:9, 3:6] = -np.eye(3)
        Lc[9:12, 6:9] = np.eye(3)
        Lc[12:15, 9:12] = np.eye(3)
        return Lc

    def construct_continuous_noise_covariance(self):
        """Returns the continuous noise covariance corresponding to the process noise vector.

        Returns:
            np.array(12,12)
        """  
        Qc = np.zeros((self.__nx - 3, self.__nx - 3), dtype=float)
        Qc[0:3, 0:3] = self.__Q_a
        Qc[3:6, 3:6] = self.__Q_omega
        Qc[6:9, 6:9] = self.__Qb_a
        Qc[9:12, 9:12] = self.__Qb_omega
        return Qc

    def construct_discrete_noise_covariance(self, Fk, Lc, Qc):
        """Returns the discrete noise covariance by using zero-order hold and truncating higher-order terms.

        Args:
            Fk (np.array(15,15)): Discrete linearized error dynamic matrix.
            Lc (np.array(15,12)): Continuous noise jacobian.
            Qc (np.array(12,12)): Continuous process noise covariance.

        Returns:
            np.array(15,15)
        """
        Qk_left = Fk @ Lc
        Qk_right = Lc.T @ Fk.T
        return (Qk_left @ Qc @ Qk_right) * self.__dt

    def construct_discrete_measurement_noise_covariance(self):
        """Returns the discrete measurement noise covariance. 

        Returns:
            np.array(12,12)
        """ 
        return (1 / self.__dt) * self.__R

    def prediction_step(self):
        """Calculates the 'a priori error covariance matrix' in the prediction step.
        """
        Fk = self.compute_discrete_prediction_jacobian()
        Lc = self.compute_noise_jacobian()
        Qc = self.construct_continuous_noise_covariance()
        Qk = self.construct_discrete_noise_covariance(Fk, Lc, Qc)
        self.__Sigma_pre = (Fk @ self.__Sigma_post @ Fk.T) + Qk

    # assuming contact logic variables coming from the contact schedule for now
    # TODO contact logic prediction using a probabilistic model
    def measurement_model(
        self, contacts_schedule, joint_positions, joint_velocities
    ):
        """Returns the discrete measurement jacobian matrix and the measurement residual.

        Args:
            contacts_schedule (dic): Logical contact schedule of the feet.
            joint_positions (ndarray): Generalized joint positions.
            joint_velocities (ndarray): Generalized joint velocities.

        Returns:
            np.array(12,15): Discrete measurement jacobian matrix.
            np.array(12,): Measurement residual.
        """
        Hk = np.zeros((12, self.__nx))  # 12x15
<<<<<<< HEAD
        predicted_base_velocity = np.zeros(12)
        self.measured_base_velocity = np.zeros(12)
        # end effectors frame positions and velocities expressed in the world frame
=======
        predicted_frame_velocity = np.zeros(12)
        measured_frame_velocity = np.zeros(12)
        # end effectors frame positions and velocities expressed in the base frame
>>>>>>> c61c196b
        ee_positions, ee_velocities = self.compute_end_effectors_FK_quantities(
            joint_positions, joint_velocities
        )
        # compute measurement jacobian
        Hk[0:3, 3:6] = Hk[3:6, 3:6] = Hk[6:9, 3:6] = Hk[9:12, 3:6] = np.eye(3)
        Hk[0:3, 12:15] = pin.skew(ee_positions["FL"])
        Hk[3:6, 12:15] = pin.skew(ee_positions["FR"])
        Hk[6:9, 12:15] = pin.skew(ee_positions["HL"])
        Hk[9:12, 12:15] = pin.skew(ee_positions["HR"])
        i = 0
        for key, value in contacts_schedule.items():
            # check if foot is in contact based on contact schedule
            if value:
                predicted_frame_velocity[i : i + 3] = self.__mu_pre[
                    "ekf_frame_velocity"
                ]
<<<<<<< HEAD
                self.measured_base_velocity[i : i + 3] = (
                    -ee_velocities[key]
                    - pin.skew(self.__omega_hat) @ ee_positions[key]
                )
            else:
                predicted_base_velocity[i : i + 3] = np.zeros(3)
                self.measured_base_velocity[i : i + 3] = np.zeros(3)
            i += 3
        error = self.measured_base_velocity - predicted_base_velocity
=======
                if self.__ekf_in_imu_frame:
                    base_motion = pin.Motion(-ee_velocities[key] - pin.skew(self.__omega_hat) @ ee_positions[key],
                                                self.__SE3_imu_to_base.rotation @ self.__omega_hat)
                    measured_frame_velocity[i: i+3] = self.__SE3_base_to_imu.act(base_motion).linear
                else:
                    measured_frame_velocity[i : i + 3] = (
                        -ee_velocities[key]
                        - pin.skew(self.__omega_hat) @ ee_positions[key]
                    )
            else:
                predicted_frame_velocity[i : i + 3] = np.zeros(3)
                measured_frame_velocity[i : i + 3] = np.zeros(3)
            i += 3
        error = measured_frame_velocity - predicted_frame_velocity
>>>>>>> c61c196b
        return Hk, error

    def compute_innovation_covariance(self, Hk, Rk):
        """Returns the innovation covariance matrix.

        Args:
            Hk (np.array(12,15)): Discrete measurement jacobian matrix.
            Rk (np.array(12,12)): Discrete measurement noise covariance.

        Returns:
            np.array(12,12)
        """
        return (Hk @ self.__Sigma_pre @ Hk.T) + Rk

    def update_step(
        self, contacts_schedule, joint_positions, joint_velocities
    ):
        """Calculates the 'a posteriori error covariance matrix' and the 'a posteriori estimate of the mean of the state vector',
            based on new kinematic measurements.

        Args:
            contacts_schedule (dic): Logical contact schedule of the feet.
            joint_positions (ndarray): Generalized joint positions.
            joint_velocities (ndarray): Generalized joint velocities.
        """
        q_pre = self.__mu_pre["ekf_frame_orientation"]
        R_pre = q_pre.matrix()
        Hk, measurement_error = self.measurement_model(
            contacts_schedule, joint_positions, joint_velocities
        )
        Rk = self.construct_discrete_measurement_noise_covariance()
        Sk = self.compute_innovation_covariance(Hk, Rk)
        K = (self.__Sigma_pre @ Hk.T) @ inv(Sk)  # kalman gain
        delta_x = K @ measurement_error
        self.__Sigma_post = (np.eye(self.__nx) - (K @ Hk)) @ self.__Sigma_pre
        self.__mu_post["ekf_frame_position"] = (
            self.__mu_pre["ekf_frame_position"] + delta_x[0:3]
        )
        self.__mu_post["ekf_frame_velocity"] = (
            self.__mu_pre["ekf_frame_velocity"] + delta_x[3:6]
        )
        self.__mu_post["ekf_frame_orientation"] = Quaternion(
            box_plus(R_pre, delta_x[6:9])
        )
        self.__mu_post["imu_bias_acceleration"] = (
            self.__mu_pre["imu_bias_acceleration"] + delta_x[9:12]
        )
        self.__mu_post["imu_bias_orientation"] = (
            self.__mu_pre["imu_bias_orientation"] + delta_x[12:15]
        )


if __name__ == "__main__":
    solo_EKF = EKF(conf)
    f_tilde = random.rand(3)
    w_tilde = random.rand(3)
    solo_EKF.integrate_model(f_tilde, w_tilde)
    solo_EKF.prediction_step()
    contacts_schedule = {"FL": True, "FR": True, "HL": True, "HR": True}
    joint_positions = random.rand(12)
    joint_velocities = random.rand(12)
    solo_EKF.update_step(contacts_schedule, joint_positions, joint_velocities)<|MERGE_RESOLUTION|>--- conflicted
+++ resolved
@@ -10,10 +10,7 @@
 from numpy import random
 import pinocchio as pin
 import numpy as np
-np.set_printoptions(edgeitems=50, linewidth=18000,
-                    formatter=dict(float=lambda x: "%.3g" % x))
 from mim_estimation import conf
-
 
 # plus and minus operators on SO3
 def box_plus(R, theta):
@@ -456,15 +453,9 @@
             np.array(12,): Measurement residual.
         """
         Hk = np.zeros((12, self.__nx))  # 12x15
-<<<<<<< HEAD
-        predicted_base_velocity = np.zeros(12)
-        self.measured_base_velocity = np.zeros(12)
-        # end effectors frame positions and velocities expressed in the world frame
-=======
         predicted_frame_velocity = np.zeros(12)
         measured_frame_velocity = np.zeros(12)
         # end effectors frame positions and velocities expressed in the base frame
->>>>>>> c61c196b
         ee_positions, ee_velocities = self.compute_end_effectors_FK_quantities(
             joint_positions, joint_velocities
         )
@@ -481,17 +472,6 @@
                 predicted_frame_velocity[i : i + 3] = self.__mu_pre[
                     "ekf_frame_velocity"
                 ]
-<<<<<<< HEAD
-                self.measured_base_velocity[i : i + 3] = (
-                    -ee_velocities[key]
-                    - pin.skew(self.__omega_hat) @ ee_positions[key]
-                )
-            else:
-                predicted_base_velocity[i : i + 3] = np.zeros(3)
-                self.measured_base_velocity[i : i + 3] = np.zeros(3)
-            i += 3
-        error = self.measured_base_velocity - predicted_base_velocity
-=======
                 if self.__ekf_in_imu_frame:
                     base_motion = pin.Motion(-ee_velocities[key] - pin.skew(self.__omega_hat) @ ee_positions[key],
                                                 self.__SE3_imu_to_base.rotation @ self.__omega_hat)
@@ -506,7 +486,6 @@
                 measured_frame_velocity[i : i + 3] = np.zeros(3)
             i += 3
         error = measured_frame_velocity - predicted_frame_velocity
->>>>>>> c61c196b
         return Hk, error
 
     def compute_innovation_covariance(self, Hk, Rk):
